--- conflicted
+++ resolved
@@ -122,8 +122,6 @@
 		log.Errorf("Error occurred in GetUserProjectRoles, error: %v", err)
 		pma.CustomAbort(http.StatusInternalServerError, "Internal error.")
 	}
-<<<<<<< HEAD
-
 	hasProjectAdminRole := false
 	for _, role := range rolelist {
 		if role.RoleID == models.PROJECTADMIN {
@@ -132,11 +130,7 @@
 		}
 	}
 	if !hasProjectAdminRole {
-		beego.Warning("Current user, id:", pma.currentUserID, "does not have project admin role for project, id:", pid)
-=======
-	if len(rolelist) == 0 {
-		log.Warningf("Current user, id: %d does not have project admin role for project, id: %d", pma.currentUserID, pid)
->>>>>>> 3d4a9822
+		log.Warningf("Current user, id: %d does not have project admin role for project, id:", pma.currentUserUD, pid)
 		pma.RenderError(http.StatusForbidden, "")
 		return
 	}
@@ -181,8 +175,6 @@
 		log.Errorf("Error occurred in GetUserProjectRoles, error: %v", err)
 		pma.CustomAbort(http.StatusInternalServerError, "Internal error.")
 	}
-<<<<<<< HEAD
-
 	hasProjectAdminRole := false
 	for _, role := range rolelist {
 		if role.RoleID == models.PROJECTADMIN {
@@ -192,11 +184,7 @@
 	}
 
 	if !hasProjectAdminRole {
-		beego.Warning("Current user, id:", pma.currentUserID, ", does not have project admin role for project, id:", pid)
-=======
-	if len(rolelist) == 0 {
 		log.Warningf("Current user, id: %d does not have project admin role for project, id: %d", pma.currentUserID, pid)
->>>>>>> 3d4a9822
 		pma.RenderError(http.StatusForbidden, "")
 		return
 	}
@@ -231,7 +219,6 @@
 func (pma *ProjectMemberAPI) Delete() {
 	pid := pma.project.ProjectID
 	mid := pma.memberID
-<<<<<<< HEAD
 
 	rolelist, err := dao.GetUserProjectRoles(pma.currentUserID, pid)
 	hasProjectAdminRole := false
@@ -243,13 +230,7 @@
 	}
 
 	if !hasProjectAdminRole {
-		beego.Warning("Current user, id:", pma.currentUserID, ", does not have project admin role for project, id:", pid)
-=======
-	userQuery := models.User{UserID: pma.currentUserID, RoleID: models.PROJECTADMIN}
-	rolelist, err := dao.GetUserProjectRoles(userQuery, pid)
-	if len(rolelist) == 0 {
 		log.Warningf("Current user, id: %d does not have project admin role for project, id: %d", pma.currentUserID, pid)
->>>>>>> 3d4a9822
 		pma.RenderError(http.StatusForbidden, "")
 		return
 	}
