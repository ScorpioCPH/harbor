appname = registry
runmode = dev

[lang]
<<<<<<< HEAD
types = en-US|zh-CN
names = English|中文
=======
types = en-US|zh-CN|de-DE|ru-RU|ja-JP
names = en-US|zh-CN|de-DE|ru-RU|ja-JP
>>>>>>> 05e02ac8

[dev]
httpport = 80

[mail]
host = $email_server
port = $email_server_port
username = $email_username
password = $email_password
from = $email_from
ssl = $email_ssl<|MERGE_RESOLUTION|>--- conflicted
+++ resolved
@@ -2,13 +2,9 @@
 runmode = dev
 
 [lang]
-<<<<<<< HEAD
-types = en-US|zh-CN
-names = English|中文
-=======
 types = en-US|zh-CN|de-DE|ru-RU|ja-JP
 names = en-US|zh-CN|de-DE|ru-RU|ja-JP
->>>>>>> 05e02ac8
+
 
 [dev]
 httpport = 80
